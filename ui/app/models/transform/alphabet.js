--- conflicted
+++ resolved
@@ -1,18 +1,11 @@
-<<<<<<< HEAD
-import Model, { hasMany } from '@ember-data/model';
-
-export default Model.extend({
-  templates: hasMany('template'),
-=======
-import DS from 'ember-data';
+import Model from '@ember-data/model';
+import { attr } from '@ember-data/model';
 import { computed } from '@ember/object';
 import { apiPath } from 'vault/macros/lazy-capabilities';
 import attachCapabilities from 'vault/lib/attach-capabilities';
 import { expandAttributeMeta } from 'vault/utils/field-to-attrs';
 
-const { attr } = DS;
-
-const Model = DS.Model.extend({
+const M = Model.extend({
   idPrefix: 'alphabet/',
   idForNav: computed('id', 'idPrefix', function() {
     let modelId = this.id || '';
@@ -38,7 +31,6 @@
   backend: attr('string', { readOnly: true }),
 });
 
-export default attachCapabilities(Model, {
+export default attachCapabilities(M, {
   updatePath: apiPath`${'backend'}/alphabet/${'id'}`,
->>>>>>> f4599f19
 });